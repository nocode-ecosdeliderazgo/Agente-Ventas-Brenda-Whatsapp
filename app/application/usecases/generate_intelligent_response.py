--- conflicted
+++ resolved
@@ -1829,7 +1829,122 @@
             months_to_break_even = max(1, round(price_numeric / estimated_monthly_savings, 1))
             return f"**💡 Inversión inteligente:** Recuperas el costo en {months_to_break_even} {'mes' if months_to_break_even == 1 else 'meses'} con automatización de procesos"
     
-<<<<<<< HEAD
+    async def _get_concise_specific_response(self, inquiry_type: str, user_name: str, user_role: str, user_memory) -> str:
+        """
+        Genera respuestas concisas para consultas específicas (precio, sesiones, duración, etc.).
+        Solo muestra: título del curso + información específica + pregunta final.
+        """
+        try:
+            # Obtener información dinámica del curso desde BD
+            course_data = await self.dynamic_course_provider.get_primary_course_info()
+            course_name = course_data['name']
+            
+            if inquiry_type == 'price':
+                price_formatted = course_data['price_formatted']
+                return f"""🎓 **{course_name}**
+💰 **Precio**: {price_formatted}
+
+¿Te gustaría conocer más detalles del curso?"""
+            
+            elif inquiry_type == 'sessions':
+                session_count = course_data['session_count']
+                duration_formatted = course_data['total_duration_formatted']
+                return f"""🎓 **{course_name}**
+📅 **Sesiones**: {session_count} sesiones ({duration_formatted})
+
+¿Te gustaría conocer el contenido de las sesiones?"""
+            
+            elif inquiry_type == 'duration':
+                duration_formatted = course_data['total_duration_formatted']
+                session_count = course_data['session_count']
+                return f"""🎓 **{course_name}**
+⏱️ **Duración**: {duration_formatted} ({session_count} sesiones)
+
+¿Te gustaría saber más sobre el programa?"""
+            
+            elif inquiry_type == 'content':
+                session_count = course_data['session_count']
+                return f"""🎓 **{course_name}**
+📚 **Contenido**: {session_count} sesiones prácticas de IA aplicada
+
+¿Te gustaría conocer el temario detallado?"""
+            
+            elif inquiry_type == 'modality':
+                modality = course_data['modality']
+                return f"""🎓 **{course_name}**
+📊 **Modalidad**: {modality}
+
+¿Te gustaría conocer más detalles del formato del curso?"""
+            
+            else:
+                # Fallback genérico
+                return f"""🎓 **{course_name}**
+
+¿Te gustaría conocer más información específica del curso?"""
+                
+        except Exception as e:
+            self.logger.error(f"Error generando respuesta concisa específica: {e}")
+            return """🎓 **Curso de IA para Profesionales**
+
+¿Te gustaría conocer más información del curso?"""
+    
+    def _detect_specific_inquiry_type(self, message_body: str) -> str:
+        """
+        Detecta el tipo específico de consulta para usar respuesta concisa.
+        
+        Returns:
+            Tipo de consulta: 'price', 'sessions', 'duration', 'content', 'modality' o None
+        """
+        message_lower = message_body.lower()
+        
+        # Detectar consultas de precio
+        price_keywords = ['precio', 'costo', 'cuánto cuesta', 'cuanto cuesta', 'valor', 'inversión']
+        if any(keyword in message_lower for keyword in price_keywords):
+            return 'price'
+        
+        # Detectar consultas de sesiones
+        sessions_keywords = ['sesiones', 'sesión', 'clases', 'clase', 'cuántas sesiones', 'cuantas sesiones']
+        if any(keyword in message_lower for keyword in sessions_keywords):
+            return 'sessions'
+        
+        # Detectar consultas de duración
+        duration_keywords = ['duración', 'duracion', 'tiempo', 'horas', 'cuánto dura', 'cuanto dura']
+        if any(keyword in message_lower for keyword in duration_keywords):
+            return 'duration'
+        
+        # Detectar consultas de contenido
+        content_keywords = ['contenido', 'temario', 'programa', 'qué aprendo', 'que aprendo', 'temas']
+        if any(keyword in message_lower for keyword in content_keywords):
+            return 'content'
+        
+        # Detectar consultas de modalidad
+        modality_keywords = ['modalidad', 'formato', 'presencial', 'online', 'virtual', 'cómo es', 'como es']
+        if any(keyword in message_lower for keyword in modality_keywords):
+            return 'modality'
+        
+        return None
+    
+    def _should_use_concise_response(self, category: str, message_body: str) -> bool:
+        """
+        Determina si debe usar respuesta concisa basado en la categoría y contenido del mensaje.
+        """
+        # Lista de categorías que siempre usan respuesta concisa
+        specific_inquiry_categories = [
+            'PRICE_INQUIRY', 
+            'SESSION_INQUIRY', 
+            'DURATION_INQUIRY', 
+            'CONTENT_INQUIRY', 
+            'MODALITY_INQUIRY'
+        ]
+        
+        # Usar respuesta concisa para categorías específicas
+        if category in specific_inquiry_categories:
+            return True
+        
+        # Para otras categorías, detectar si es consulta específica por keywords
+        inquiry_type = self._detect_specific_inquiry_type(message_body)
+        return inquiry_type is not None
+    
     async def _generate_intelligent_faq_response(
         self,
         user_message: str,
@@ -1946,121 +2061,4 @@
         elif category == 'implementación':
             response += "\n\n🚀 ¿Te interesaría ver casos de éxito similares a tu industria?"
         
-        return response
-=======
-    async def _get_concise_specific_response(self, inquiry_type: str, user_name: str, user_role: str, user_memory) -> str:
-        """
-        Genera respuestas concisas para consultas específicas (precio, sesiones, duración, etc.).
-        Solo muestra: título del curso + información específica + pregunta final.
-        """
-        try:
-            # Obtener información dinámica del curso desde BD
-            course_data = await self.dynamic_course_provider.get_primary_course_info()
-            course_name = course_data['name']
-            
-            if inquiry_type == 'price':
-                price_formatted = course_data['price_formatted']
-                return f"""🎓 **{course_name}**
-💰 **Precio**: {price_formatted}
-
-¿Te gustaría conocer más detalles del curso?"""
-            
-            elif inquiry_type == 'sessions':
-                session_count = course_data['session_count']
-                duration_formatted = course_data['total_duration_formatted']
-                return f"""🎓 **{course_name}**
-📅 **Sesiones**: {session_count} sesiones ({duration_formatted})
-
-¿Te gustaría conocer el contenido de las sesiones?"""
-            
-            elif inquiry_type == 'duration':
-                duration_formatted = course_data['total_duration_formatted']
-                session_count = course_data['session_count']
-                return f"""🎓 **{course_name}**
-⏱️ **Duración**: {duration_formatted} ({session_count} sesiones)
-
-¿Te gustaría saber más sobre el programa?"""
-            
-            elif inquiry_type == 'content':
-                session_count = course_data['session_count']
-                return f"""🎓 **{course_name}**
-📚 **Contenido**: {session_count} sesiones prácticas de IA aplicada
-
-¿Te gustaría conocer el temario detallado?"""
-            
-            elif inquiry_type == 'modality':
-                modality = course_data['modality']
-                return f"""🎓 **{course_name}**
-📊 **Modalidad**: {modality}
-
-¿Te gustaría conocer más detalles del formato del curso?"""
-            
-            else:
-                # Fallback genérico
-                return f"""🎓 **{course_name}**
-
-¿Te gustaría conocer más información específica del curso?"""
-                
-        except Exception as e:
-            self.logger.error(f"Error generando respuesta concisa específica: {e}")
-            return """🎓 **Curso de IA para Profesionales**
-
-¿Te gustaría conocer más información del curso?"""
-    
-    def _detect_specific_inquiry_type(self, message_body: str) -> str:
-        """
-        Detecta el tipo específico de consulta para usar respuesta concisa.
-        
-        Returns:
-            Tipo de consulta: 'price', 'sessions', 'duration', 'content', 'modality' o None
-        """
-        message_lower = message_body.lower()
-        
-        # Detectar consultas de precio
-        price_keywords = ['precio', 'costo', 'cuánto cuesta', 'cuanto cuesta', 'valor', 'inversión']
-        if any(keyword in message_lower for keyword in price_keywords):
-            return 'price'
-        
-        # Detectar consultas de sesiones
-        sessions_keywords = ['sesiones', 'sesión', 'clases', 'clase', 'cuántas sesiones', 'cuantas sesiones']
-        if any(keyword in message_lower for keyword in sessions_keywords):
-            return 'sessions'
-        
-        # Detectar consultas de duración
-        duration_keywords = ['duración', 'duracion', 'tiempo', 'horas', 'cuánto dura', 'cuanto dura']
-        if any(keyword in message_lower for keyword in duration_keywords):
-            return 'duration'
-        
-        # Detectar consultas de contenido
-        content_keywords = ['contenido', 'temario', 'programa', 'qué aprendo', 'que aprendo', 'temas']
-        if any(keyword in message_lower for keyword in content_keywords):
-            return 'content'
-        
-        # Detectar consultas de modalidad
-        modality_keywords = ['modalidad', 'formato', 'presencial', 'online', 'virtual', 'cómo es', 'como es']
-        if any(keyword in message_lower for keyword in modality_keywords):
-            return 'modality'
-        
-        return None
-    
-    def _should_use_concise_response(self, category: str, message_body: str) -> bool:
-        """
-        Determina si debe usar respuesta concisa basado en la categoría y contenido del mensaje.
-        """
-        # Lista de categorías que siempre usan respuesta concisa
-        specific_inquiry_categories = [
-            'PRICE_INQUIRY', 
-            'SESSION_INQUIRY', 
-            'DURATION_INQUIRY', 
-            'CONTENT_INQUIRY', 
-            'MODALITY_INQUIRY'
-        ]
-        
-        # Usar respuesta concisa para categorías específicas
-        if category in specific_inquiry_categories:
-            return True
-        
-        # Para otras categorías, detectar si es consulta específica por keywords
-        inquiry_type = self._detect_specific_inquiry_type(message_body)
-        return inquiry_type is not None
->>>>>>> 48ac563d
+        return response